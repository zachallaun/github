# encoding: utf-8

module Github
  class Repos < API
    extend AutoloadHelper

    # Load all the modules after initializing Repos to avoid superclass mismatch
    autoload_all 'github_api/repos',
      :Collaborators => 'collaborators',
      :Comments      => 'comments',
      :Commits       => 'commits',
      :Contents      => 'contents',
      :Downloads     => 'downloads',
      :Forks         => 'forks',
      :Hooks         => 'hooks',
      :Keys          => 'keys',
      :Merging       => 'merging',
      :PubSubHubbub  => 'pub_sub_hubbub',
      :Statuses      => 'statuses'

    DEFAULT_REPO_OPTIONS = {
      "homepage"   => "https://github.com",
      "private"    => false,
      "has_issues" => true,
      "has_wiki"   => true,
      "has_downloads" => true
    }.freeze

    VALID_REPO_OPTIONS = %w[
      name
      description
      homepage
      private
      has_issues
      has_wiki
      has_downloads
      team_id
      auto_init
      gitignore_template
    ].freeze

    VALID_REPO_TYPES = %w[ all public private member ].freeze

    # Creates new Repositories API
    def initialize(options = {})
      super(options)
    end

    # Access to Repos::Collaborators API
    def collaborators
      @collaborators ||= ApiFactory.new 'Repos::Collaborators'
    end

    # Access to Repos::Comments API
    def comments
      @commits ||= ApiFactory.new 'Repos::Comments'
    end

    # Access to Repos::Commits API
    def commits
      @commits ||= ApiFactory.new 'Repos::Commits'
    end

    # Access to Repos::Contents API
    def contents
      @contents ||= ApiFactory.new 'Repos::Contents'
    end

    # Access to Repos::Downloads API
    def downloads
      @downloads ||= ApiFactory.new 'Repos::Downloads'
    end

    # Access to Repos::Forks API
    def forks
      @forks ||= ApiFactory.new 'Repos::Forks'
    end

    # Access to Repos::Hooks API
    def hooks
      @hooks ||= ApiFactory.new 'Repos::Hooks'
    end

    # Access to Repos::Keys API
    def keys
      @keys ||= ApiFactory.new 'Repos::Keys'
    end

    # Access to Repos::Merging API
    def merging
      @mergin ||= ApiFactory.new 'Repos::Merging'
    end

    # Access to Repos::Watchin API
    def pubsubhubbub
      @pubsubhubbub ||= ApiFactory.new 'Repos::PubSubHubbub'
    end

    # Access to Repos::Statuses API
    def statuses
      @statuses ||= ApiFactory.new 'Repos::Statuses'
    end

<<<<<<< HEAD
    # Access to Repos::Watching API
    def watching
      @watching ||= ApiFactory.new 'Repos::Watching'
    end

    # List repositories for the authenticated user
=======
    # List branches
>>>>>>> f77f764a
    #
    # = Examples
    #   github = Github.new :oauth_token => '...'
    #   github.repos.list
    #   github.repos.list { |repo| ... }
    #
    # List public repositories for the specified user.
    #
    # = Examples
    #   github = Github.new
    #   github.repos.list user: 'user-name'
    #   github.repos.list user: 'user-name' { |repo| ... }
    #
    #   github.repos(user: 'user-name').list
    #   github.repos(user: 'user-name').list { |repo| ... }
    #
    # List repositories for the specified organisation.
    #
    # = Examples
    #  github = Github.new
    #  github.repos.list :org => 'org-name'
    #  github.repos.list :org => 'org-name', { |repo| ... }
    #
    def list(*args)
      arguments = Arguments.new(self).parse *args do |args|
        args.sift %w[ user org type sort direction ]
      end
      params = arguments.params

      response = if (user_name = (params.delete("user") || user))
        get_request("/users/#{user_name}/repos", params)
      elsif (org_name = (params.delete("org") || org))
        get_request("/orgs/#{org_name}/repos", params)
      else
        # For authenticated user
        get_request("/user/repos", params)
      end
      return response unless block_given?
      response.each { |el| yield el }
    end
    alias :all :list

    # Get a repository
    #
    # = Examples
    #  github = Github.new
    #  github.repos.get 'user-name', 'repo-name'
    #  github.repos.get user: 'user-name', repo: 'repo-name'
    #  github.repos(user: 'user-name', repo: 'repo-name').get
    #
    def get(*args)
      arguments = Arguments.new(self, :args_required => [:user, :repo]).parse *args
      params = arguments.params

      get_request("/repos/#{user}/#{repo}", params)
    end
    alias :find :get

    # Create a new repository for the autheticated user.
    #
    # = Parameters
    #  <tt>:name</tt> - Required string
    #  <tt>:description</tt> - Optional string
    #  <tt>:homepage</tt> - Optional string
    #  <tt>:private</tt> - Optional boolean - <tt>true</tt> to create a private repository, <tt>false</tt> to create a public one.
    #  <tt>:has_issues</tt> - Optional boolean - <tt>true</tt> to enable issues for this repository, <tt>false</tt> to disable them
    #  <tt>:has_wiki</tt> - Optional boolean - <tt>true</tt> to enable the wiki for this repository, <tt>false</tt> to disable it. Default is <tt>true</tt>
    #  <tt>:has_downloads</tt> Optional boolean - <tt>true</tt> to enable downloads for this repository
    #  <tt>:org</tt> Optional string - The organisation in which this repository will be created
    #  <tt>:team_id</tt> Optional number - The id of the team that will be granted access to this repository. This is only valid when creating a repo in an organization
    #
    # = Examples
    #  github = Github.new
    #  github.repos.create "name": 'repo-name'
    #    "description": "This is your first repo",
    #    "homepage": "https://github.com",
    #    "private": false,
    #    "has_issues": true,
    #    "has_wiki": true,
    #    "has_downloads": true
    #
    # Create a new repository in this organisation. The authenticated user
    # must be a member of this organisation
    #
    # Examples:
    #   github = Github.new :oauth_token => '...'
    #   github.repos.create :name => 'repo-name', :org => 'organisation-name'
    #
    def create(*args)
      arguments = Arguments.new(self, :args_required => [:user, :repo])
      arguments.parse *args do |args|
        args.sift VALID_REPO_OPTIONS + %w[ org ]
        args.assert_required %w[ name ]
      end
      params = arguments.params

      # Requires authenticated user
      if (org = params.delete("org"))
        post_request("/orgs/#{org}/repos", DEFAULT_REPO_OPTIONS.merge(params))
      else
        post_request("/user/repos", DEFAULT_REPO_OPTIONS.merge(params))
      end
    end

    # Edit a repository
    #
    # = Parameters
    # * <tt>:name</tt> Required string
    # * <tt>:description</tt>   Optional string
    # * <tt>:homepage</tt>      Optional string
    #  <tt>:private</tt> - Optional boolean - <tt>false</tt> to create public reps, <tt>false</tt> to create a private one
    # * <tt>:has_issues</tt>    Optional boolean - <tt>true</tt> to enable issues for this repository, <tt>false</tt> to disable them
    # * <tt>:has_wiki</tt>      Optional boolean - <tt>true</tt> to enable the wiki for this repository, <tt>false</tt> to disable it. Default is <tt>true</tt>
    # * <tt>:has_downloads</tt> Optional boolean - <tt>true</tt> to enable downloads for this repository
    #
    # = Examples
    #
    #  github = Github.new
    #  github.repos.edit 'user-name', 'repo-name',
    #    :name => 'hello-world',
    #    :description => 'This is your first repo',
    #    :homepage => "https://github.com",
    #    :public => true, :has_issues => true
    #
    def edit(*args)
      arguments = Arguments.new(self, :args_required => [:user, :repo])
      arguments.parse *args do |args|
        args.sift VALID_REPO_OPTIONS
        args.assert_required %w[ name ]
      end
      params = arguments.params

      patch_request("/repos/#{user}/#{repo}", DEFAULT_REPO_OPTIONS.merge(params))
    end

    # Delete a repository
    #
    # Deleting a repository requires admin access.
    # If OAuth is used, the delete_repo scope is required.
    #
    # = Examples
    #  github = Github.new :oauth_token => '...'
    #  github.repos.delete 'user-name', 'repo-name'
    #
    def delete(*args)
      arguments = Arguments.new(self, :args_required => [:user, :repo]).parse *args
      params = arguments.params

      delete_request("/repos/#{user}/#{repo}")
    end
    alias :remove :delete

    # List branches
    #
    # = Examples
    #
    #   github = Github.new
    #   github.repos.branches 'user-name', 'repo-name'
    #   github.repos(user: 'user-name', repo: 'repo-name').branches
    #
    #   repos = Github::Repos.new
    #   repos.branches 'user-name', 'repo-name'
    #
    # def branches(user_name, repo_name, params={})
    def branches(*args)
      arguments = Arguments.new(self, :args_required => [:user, :repo]).parse *args
      params = arguments.params

      response = get_request("/repos/#{user}/#{repo}/branches", arguments.params)
      return response unless block_given?
      response.each { |el| yield el }
    end
    alias :list_branches :branches

    # Get branch
    #
    # = Examples
    #
    #   github = Github.new
    #   github.repos.branch 'user-name', 'repo-name', 'branch-name'
    #   github.repos.branch user: 'user-name', repo: 'repo-name', branch: 'branch-name'
    #   github.repos(user: 'user-name', repo: 'repo-name', branch: 'branch-name').branch
    #
    def branch(*args)
      arguments = Arguments.new(self, :args_required => [:user, :repo, :branch])
      params = arguments.parse(*args).params

      get_request("repos/#{user}/#{repo}/branches/#{branch}", params)
    end

    # List contributors
    #
    # = Parameters
    #  <tt>:anon</tt> - Optional flag. Set to 1 or true to include anonymous contributors.
    #
    # = Examples
    #
    #  github = Github.new
    #  github.repos.contributors 'user-name','repo-name'
    #  github.repos.contributors 'user-name','repo-name' { |cont| ... }
    #
    def contributors(*args)
      arguments = Arguments.new(self, :args_required => [:user, :repo])
      arguments.parse *args do |args|
        args.sift ['anon']
      end
      params = arguments.params

      response = get_request("/repos/#{user}/#{repo}/contributors", params)
      return response unless block_given?
      response.each { |el| yield el }
    end
    alias :list_contributors :contributors
    alias :contribs :contributors

    # List languages
    #
    # = Examples
    #  github = Github.new
    #  github.repos.languages 'user-name', 'repo-name'
    #  github.repos.languages 'user-name', 'repo-name' { |lang| ... }
    #
    def languages(*args)
      arguments = Arguments.new(self, :args_required => [:user, :repo]).parse *args
      params = arguments.params

      response = get_request("/repos/#{user}/#{repo}/languages", params)
      return response unless block_given?
      response.each { |el| yield el }
    end
    alias :list_languages :languages

    # List tags
    #
    # = Examples
    #   github = Github.new
    #   github.repos.tags 'user-name', 'repo-name'
    #   github.repos.tags 'user-name', 'repo-name' { |tag| ... }
    #
    def tags(*args)
      arguments = Arguments.new(self, :args_required => [:user, :repo]).parse *args
      params = arguments.params

      response = get_request("/repos/#{user}/#{repo}/tags", params)
      return response unless block_given?
      response.each { |el| yield el }
    end
    alias :list_tags :tags
    alias :repo_tags :tags
    alias :repository_tags :tags

    # List teams
    #
    # == Examples
    #   github = Github.new
    #   github.repos.teams 'user-name', 'repo-name'
    #   github.repos.teams 'user-name', 'repo-name' { |team| ... }
    #
    #   github.repos(user: 'user-name, repo: 'repo-name').teams
    #
    def teams(*args)
      arguments = Arguments.new(self, :args_required => [:user, :repo]).parse *args
      params = arguments.params

      response = get_request("/repos/#{user}/#{repo}/teams", params)
      return response unless block_given?
      response.each { |el| yield el }
    end
    alias :list_teams :teams
    alias :repo_teams :teams
    alias :repository_teams :teams

  end # Repos
end # Github<|MERGE_RESOLUTION|>--- conflicted
+++ resolved
@@ -101,16 +101,12 @@
       @statuses ||= ApiFactory.new 'Repos::Statuses'
     end
 
-<<<<<<< HEAD
     # Access to Repos::Watching API
     def watching
       @watching ||= ApiFactory.new 'Repos::Watching'
     end
 
     # List repositories for the authenticated user
-=======
-    # List branches
->>>>>>> f77f764a
     #
     # = Examples
     #   github = Github.new :oauth_token => '...'
