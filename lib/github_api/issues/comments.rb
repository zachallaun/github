# encoding: utf-8

module Github
  class Issues::Comments < API

    VALID_ISSUE_COMMENT_PARAM_NAME = %w[
      body
      resource
      mime_type
    ].freeze

    # Creates new Issues::Comments API
    def initialize(options = {})
      super(options)
    end

    # List comments on an issue
    #
    # = Examples
    #  github = Github.new
    #  github.issues.comments.all 'user-name', 'repo-name', issue_id: 'id'
    #  github.issues.comments.all 'user-name', 'repo-name', issue_id: 'id' {|com| .. }
    #
    # List comments in a repository
    #
    # = Parameters
    # * <tt>:sort</tt>      - Optional string, <tt>created</tt> or <tt>updated</tt>
    # * <tt>:direction</tt> - Optional string, <tt>asc</tt> or <tt>desc</tt>.
    #                         Ignored with sort parameter.
    # * <tt>:since</tt>     - Optional string of a timestamp in ISO 8601
    #                         format: YYYY-MM-DDTHH:MM:SSZ
    #
    # = Examples
    #  github = Github.new
    #  github.issues.comments.all 'user-name', 'repo-name'
    #  github.issues.comments.all 'user-name', 'repo-name' {|com| .. }
    #
    def list(*args)
      arguments(args, :required => [:user, :repo])
      params = arguments.params

      response = if (issue_id = params.delete('issue_id'))
        get_request("/repos/#{user}/#{repo}/issues/#{issue_id}/comments", params)
      else
        get_request("/repos/#{user}/#{repo}/issues/comments", params)
      end
      return response unless block_given?
      response.each { |el| yield el }
    end
    alias :all :list

    # Get a single comment
    #
    # = Examples
    #  github = Github.new
    #  github.issues.comments.find 'user-name', 'repo-name', 'comment-id'
    #
    def get(*args)
      arguments(args, :required => [:user, :repo, :comment_id])
      params = arguments.params

      get_request("/repos/#{user}/#{repo}/issues/comments/#{comment_id}", params)
    end
    alias :find :get

    # Create a comment
    #
    # = Inputs
    #  <tt>:body</tt> Required string
    #
    # = Examples
    #  github = Github.new
    #  github.issues.comments.create 'user-name', 'repo-name', 'issue-id',
    #     'body': 'a new comment'
    #
<<<<<<< HEAD
    def create(*args)
      arguments(args, :required => [:user, :repo, :issue_id]) do
        sift VALID_ISSUE_COMMENT_PARAM_NAME
        assert_required %w[ body ]
      end
      params = arguments.params
=======
    def create(user_name, repo_name, issue_id, params={})
      set :user => user_name, :repo => repo_name
      assert_presence_of user, repo, issue_id

      normalize! params
      filter! VALID_ISSUE_COMMENT_PARAM_NAME, params
      assert_required_keys(%w[ body ], params)
>>>>>>> ef8953be

      post_request("/repos/#{user}/#{repo}/issues/#{issue_id}/comments", params)
    end

    # Edit a comment
    #
    # = Inputs
    #  <tt>:body</tt> Required string
    #
    # = Examples
    #  github = Github.new
    #  github.issues.comments.edit 'user-name', 'repo-name', 'comment-id',
    #     'body': 'a new comment'
    #
<<<<<<< HEAD
    def edit(*args)
      arguments(args, :required => [:user, :repo, :comment_id]) do
        sift VALID_ISSUE_COMMENT_PARAM_NAME
        assert_required %w[ body ]
      end
      params = arguments.params
=======
    def edit(user_name, repo_name, comment_id, params={})
      set :user => user_name, :repo => repo_name
      assert_presence_of user, repo, comment_id

      normalize! params
      filter! VALID_ISSUE_COMMENT_PARAM_NAME, params
      assert_required_keys(%w[ body ], params)
>>>>>>> ef8953be

      patch_request("/repos/#{user}/#{repo}/issues/comments/#{comment_id}", params)
    end

    # Delete a comment
    #
    # = Examples
    #  github = Github.new
    #  github.issues.comments.delete 'user-name', 'repo-name', 'comment-id'
    #
<<<<<<< HEAD
    def delete(*args)
      arguments(args, :required => [:user, :repo, :comment_id])
      params = arguments.params
=======
    def delete(user_name, repo_name, comment_id, params={})
      set :user => user_name, :repo => repo_name
      assert_presence_of user, repo, comment_id
      normalize! params
>>>>>>> ef8953be

      delete_request("/repos/#{user}/#{repo}/issues/comments/#{comment_id}", params)
    end

  end # Issues::Comments
end # Github<|MERGE_RESOLUTION|>--- conflicted
+++ resolved
@@ -73,22 +73,12 @@
     #  github.issues.comments.create 'user-name', 'repo-name', 'issue-id',
     #     'body': 'a new comment'
     #
-<<<<<<< HEAD
     def create(*args)
       arguments(args, :required => [:user, :repo, :issue_id]) do
         sift VALID_ISSUE_COMMENT_PARAM_NAME
         assert_required %w[ body ]
       end
       params = arguments.params
-=======
-    def create(user_name, repo_name, issue_id, params={})
-      set :user => user_name, :repo => repo_name
-      assert_presence_of user, repo, issue_id
-
-      normalize! params
-      filter! VALID_ISSUE_COMMENT_PARAM_NAME, params
-      assert_required_keys(%w[ body ], params)
->>>>>>> ef8953be
 
       post_request("/repos/#{user}/#{repo}/issues/#{issue_id}/comments", params)
     end
@@ -103,22 +93,12 @@
     #  github.issues.comments.edit 'user-name', 'repo-name', 'comment-id',
     #     'body': 'a new comment'
     #
-<<<<<<< HEAD
     def edit(*args)
       arguments(args, :required => [:user, :repo, :comment_id]) do
         sift VALID_ISSUE_COMMENT_PARAM_NAME
         assert_required %w[ body ]
       end
       params = arguments.params
-=======
-    def edit(user_name, repo_name, comment_id, params={})
-      set :user => user_name, :repo => repo_name
-      assert_presence_of user, repo, comment_id
-
-      normalize! params
-      filter! VALID_ISSUE_COMMENT_PARAM_NAME, params
-      assert_required_keys(%w[ body ], params)
->>>>>>> ef8953be
 
       patch_request("/repos/#{user}/#{repo}/issues/comments/#{comment_id}", params)
     end
@@ -129,16 +109,9 @@
     #  github = Github.new
     #  github.issues.comments.delete 'user-name', 'repo-name', 'comment-id'
     #
-<<<<<<< HEAD
     def delete(*args)
       arguments(args, :required => [:user, :repo, :comment_id])
       params = arguments.params
-=======
-    def delete(user_name, repo_name, comment_id, params={})
-      set :user => user_name, :repo => repo_name
-      assert_presence_of user, repo, comment_id
-      normalize! params
->>>>>>> ef8953be
 
       delete_request("/repos/#{user}/#{repo}/issues/comments/#{comment_id}", params)
     end
