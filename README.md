--- conflicted
+++ resolved
@@ -21,12 +21,8 @@
 * Easy error handling.
 * Custom mime types specification (Status: TODO)
 * Flexible arguments parsing (Status: In progress).
-<<<<<<< HEAD
-* Fully tested with test coverage above 90% with over 1,300 specs and 500 features.
-=======
 * Request results caching (Status: TODO)
 * Fully tested with test coverage above 90% with over 1,300 specs and 700 features.
->>>>>>> ca1e7b1f
 
 ## Installation
 
