<<<<<<< HEAD
0.5.0.rc1 (March , 2012)

* Rewrote all apis method calls to be consistent with GitHub API v3, namely
  regardless which resource is being currently used, the 'create', 'edit', 'delete' methods are used for CRUD operations.
 * Further ActiveRecord style methods are used, that is, 'all' for listing collection of resoruces and 'find' for getting a single resource.
 *
=======
0.4.11 (Apr 22, 2012)

* Add nokogiri as dependency.
* Update json dependency and remove deprecation warnings.

0.4.10 (Apr 15, 2012)

* Add xml resposne parsing.
* Add ordered hash to core extensions.
* Add amazon s3 services upload feature and integrate with downloads api upload method.

0.4.9 (Apr 9, 2012)

* Relax json and rspec gem dependencies.
>>>>>>> c8bf5327

0.4.8 (March 17, 2012)

* Change user emails api, fix bug with deleting emails, add specs.
* Change user keys api and add specs.

0.4.7 (March 11, 2012)

* Add custom client error class.
* Add custom errors invalid options and required params.
* Clean all github api specs from test dependencies.
* Change all github api to use new required params error class to provide clearer
  and more helpful request exceptions.
* Update cassettes and config to vcr 2.0
* Chage gem dependecies to use rake, bundler 1.1.0 and vcr 2.0

0.4.6 (February 27, 2012)

* Update gem dependencies, specifically core libraries: multi_json, oauth2, faraday and testing: webmock. (Cannot udpate guard as it conflicts with Growl notifications.)
* Fix test dependency for github_spec and users_spec test suites.
* Add specs for user followers api.
* Add better support for isolation of test dependency by resetting request mocks and github instance variables.
* Remove jeweler dependency from gemspec and rakefile. Clean up rakefile.

0.4.5 (February 25, 2012)

* add specs for the main pull requests api
* add specs for the pull reqeust review comments api
* change method signatures inside pull request api to be more concise
* add new generic error class
* add GitHub service specific error types
* change response raising error to use new error types and increased encapsulation of http header information
* fix breakage across api classes and test suite

0.4.4 (February 9, 2012)

* factor out request validation into its own module
* factor out request filtering inside its own module
* add factory for creating main api submodules
* add specs for gists comments api
* expand filtering to allow for toggling recursive behaviour

0.4.3 (February 4, 2012)

* add api extension allowing to list a given api actions(methods)
* add api methods deprecation module
* add specs for gists and modify unstar method signature
* change gists starred? method to return boolean
* add gists, error codes feature tests
* change api client setting to work on per api class initialization to scope variables such as per_page per api instance, added specs
* fix issue with pagination helper for iterating over response set
* change test coverage reporting to split results for rspec and cucumber

0.4.2 (January 22, 2012)

* fix pagination iterator to work with 'commits' method for Github::Repos api
* fix bug with pagination returned collection set
* add cukes to test pagination
* extend response set with new helper methods such as etag, server
* fix bug with pagination params for 'watched' method for Github::Repos api

0.4.1 (January 18, 2012)

* fix bug with default settings for paginated items in result set
* added api rest methods listing
* updated specs for main api

0.4.0 (January 14, 2012)

* add helper methods for clearing api keys
* add constants module to preserver memory and improve GC
* add http header links parsing class utility
* add pagination iterator class for internal link traversal
* add new result set methods for retrieving pages including each_page method
* add specific request module for handling page related parameters
* extend filter_params to accept json_callback and page parameters
* change readme to new format and add pagination information among other things

0.3.9 (January 3, 2012)

* add specs for git data tags, references and commits apis
* fix bugs with parameter passing inside git data api
* comment out and remove dead code from main api
* removed duplication from specs setup

0.3.8 (January 1, 2012)

* add specs for git data blobs and trees apis
* refactored parameter filtering fuction to fix tree_create bug

0.3.7 (January 1, 2012)

* add block parameter passing for main github instance
* refactor methods inside issues labels api
* add specs to cover issues labels api

0.3.6 (December 26, 2011)

* refactor specs setup to common base class
* add specs for issues events and comments apis
* fix bug with gem loading lib folder

0.3.5 (December 18, 2011)

* adding specs for issues milestones api
* updating specs to check for constants existence
* fixing problems with some request missing passed parameters

0.3.4 (December 17, 2011)

* adding coverage reporting
* adding specs to authorization module to increase coverage to 100%
* adding specs to issues api to fix create issues bug and increase code coverage

0.3.3 (December 4, 2011)

* fixing json parsing issue preventing repository creation<|MERGE_RESOLUTION|>--- conflicted
+++ resolved
@@ -1,11 +1,10 @@
-<<<<<<< HEAD
-0.5.0.rc1 (March , 2012)
+0.5.0.rc1 (May , 2012)
 
 * Rewrote all apis method calls to be consistent with GitHub API v3, namely
   regardless which resource is being currently used, the 'create', 'edit', 'delete' methods are used for CRUD operations.
- * Further ActiveRecord style methods are used, that is, 'all' for listing collection of resoruces and 'find' for getting a single resource.
- *
-=======
+* Further ActiveRecord style methods are used, that is, 'all' for listing collection of resoruces and 'find' for getting a single resource.
+*
+
 0.4.11 (Apr 22, 2012)
 
 * Add nokogiri as dependency.
@@ -20,7 +19,6 @@
 0.4.9 (Apr 9, 2012)
 
 * Relax json and rspec gem dependencies.
->>>>>>> c8bf5327
 
 0.4.8 (March 17, 2012)
 
